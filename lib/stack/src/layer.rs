use std::marker::PhantomData;

/// A `Layer` wraps `M`-typed `Stack<U>` to produce a `Stack<T>`
///
/// Some `Stack` types are dependendent on and generic over an inner `Stack`. For
/// example, a load balancer may implement `Stack<Authority>` and be
/// configured with a `Stack<SocketAddr>` that is used to build a service for
/// each enpdoint. Such a load balancer would provide a signature like:
///
/// ```ignore
/// impl<M: Stack<SocketAddr>> Layer<Authority, SocketAddr, M> for BalanceLayer<M> { ... }
/// ```
pub trait Layer<T, U, S: super::Stack<U>> {
    type Value;
    type Error;
    type Stack: super::Stack<T, Value = Self::Value, Error = Self::Error>;

<<<<<<< HEAD
    /// Produce a `Stack` value from a `M` value.
=======
    /// Produces a `Stack` value from a `M` value.
>>>>>>> 2cb5b078
    fn bind(&self, next: S) -> Self::Stack;

    /// Produces a new Layer with this layer wrapping the provided inner layer.
    fn and_then<V, N, L>(self, inner: L)
        -> AndThen<U, Self, L>
    where
        N: super::Stack<V>,
        L: Layer<U, V, N>,
        Self: Layer<T, U, L::Stack> + Sized,
    {
        AndThen {
            outer: self,
            inner,
            _p: PhantomData,
        }
    }

<<<<<<< HEAD
    /// Compose this `Layer` with another.
=======
    /// Produces a new Layer with another layer wrapping this one.
>>>>>>> 2cb5b078
    fn push<R, L>(self, outer: L)
        -> AndThen<T, L, Self>
    where
        L: Layer<R, T, Self::Stack>,
        Self: Sized,
    {
        AndThen {
            outer,
            inner: self,
            _p: PhantomData,
        }
    }

<<<<<<< HEAD

=======
    /// Wraps this layer such that stack errors are modified by `map_err`.
>>>>>>> 2cb5b078
    fn map_err<M>(self, map_err: M)
        -> AndThen<T, super::map_err::Layer<M>, Self>
    where
        Self: Sized,
        M: super::map_err::MapErr<Self::Error>,
        super::map_err::Layer<M>: Layer<T, T, Self::Stack>,
    {
        super::map_err::layer(map_err).and_then(self)
    }
}

/// The identity layer.
impl<T, M: super::Stack<T>> Layer<T, T, M> for () {
    type Value = M::Value;
    type Error = M::Error;
    type Stack = M;

    fn bind(&self, inner: M) -> M {
        inner
    }
}

/// Combines two `Layers` as one.
///
/// Given an `Outer: Layer<T, U, _>` and an `Inner: Layer<U, V, _>`, producesa
/// `Layer<T, C, _>`, encapsulating the logic of the Outer and Inner layers.
#[derive(Debug, Clone)]
pub struct AndThen<U, Outer, Inner>
{
    outer: Outer,
    inner: Inner,
    // `AndThen` should be Send/Sync independently of U`.
    _p: PhantomData<fn() -> U>,
}

impl<T, U, V, M, Outer, Inner> Layer<T, V, M>
    for AndThen<U, Outer, Inner>
where
    Outer: Layer<T, U, Inner::Stack>,
    Inner: Layer<U, V, M>,
    M: super::Stack<V>,
{
    type Value = Outer::Value;
    type Error = Outer::Error;
    type Stack = Outer::Stack;

    fn bind(&self, next: M) -> Self::Stack {
        self.outer.bind(self.inner.bind(next))
    }
}<|MERGE_RESOLUTION|>--- conflicted
+++ resolved
@@ -15,11 +15,7 @@
     type Error;
     type Stack: super::Stack<T, Value = Self::Value, Error = Self::Error>;
 
-<<<<<<< HEAD
-    /// Produce a `Stack` value from a `M` value.
-=======
     /// Produces a `Stack` value from a `M` value.
->>>>>>> 2cb5b078
     fn bind(&self, next: S) -> Self::Stack;
 
     /// Produces a new Layer with this layer wrapping the provided inner layer.
@@ -37,11 +33,7 @@
         }
     }
 
-<<<<<<< HEAD
-    /// Compose this `Layer` with another.
-=======
     /// Produces a new Layer with another layer wrapping this one.
->>>>>>> 2cb5b078
     fn push<R, L>(self, outer: L)
         -> AndThen<T, L, Self>
     where
@@ -55,11 +47,7 @@
         }
     }
 
-<<<<<<< HEAD
-
-=======
     /// Wraps this layer such that stack errors are modified by `map_err`.
->>>>>>> 2cb5b078
     fn map_err<M>(self, map_err: M)
         -> AndThen<T, super::map_err::Layer<M>, Self>
     where
