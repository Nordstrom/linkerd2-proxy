use http;
use std::fmt;

use app::classify;
use control::destination::{Metadata, ProtocolHint};
<<<<<<< HEAD
use proxy::{
    http::{
        classify::CanClassify,
        h1,
        profiles::{self, CanGetDestination},
        router,
        settings
    },
    Source,
=======
use proxy::http::{
    classify::CanClassify,
    client,
    normalize_uri::ShouldNormalizeUri,
    profiles::{self, CanGetDestination},
    router, Settings,
>>>>>>> 9c23d727
};
use svc;
use tap;
use transport::{connect, tls};
<<<<<<< HEAD
use {HostPort, NamePort};
=======
use {Addr, NameAddr};
>>>>>>> 9c23d727

#[derive(Clone, Debug)]
pub struct Endpoint {
    pub dst_name: Option<NamePort>,
    pub connect: connect::Target,
    pub metadata: Metadata,
<<<<<<< HEAD
=======
}

#[derive(Clone, Debug, PartialEq, Eq, Hash)]
pub struct Destination {
    pub addr: Addr,
    pub settings: Settings,
>>>>>>> 9c23d727
}

#[derive(Clone, Debug)]
pub struct Route {
    pub dst_name: Option<NamePort>,
    pub route: profiles::Route,
}

<<<<<<< HEAD
#[derive(Copy, Clone, Debug)]
pub struct RecognizeUnbound;

#[derive(Clone, Debug, PartialEq, Eq, Hash)]
pub struct Unbound(pub HostPort);
=======
#[derive(Clone, Debug, Default)]
pub struct Recognize;
>>>>>>> 9c23d727

// === impl Endpoint ===

impl Endpoint {
    pub fn can_use_orig_proto(&self) -> bool {
        match self.metadata.protocol_hint() {
            ProtocolHint::Unknown => false,
            ProtocolHint::Http2 => true,
        }
    }
}

impl settings::router::HasConnect for Endpoint {
    fn connect(&self) -> connect::Target {
        self.connect.clone()
    }
}

impl fmt::Display for Endpoint {
    fn fmt(&self, f: &mut fmt::Formatter) -> fmt::Result {
        self.connect.addr.fmt(f)
    }
}

impl svc::watch::WithUpdate<tls::ConditionalClientConfig> for Endpoint {
    type Updated = Self;

    fn with_update(&self, client_config: &tls::ConditionalClientConfig) -> Self::Updated {
        let mut ep = self.clone();
        ep.connect.tls = ep.metadata.tls_identity().and_then(|identity| {
            client_config.as_ref().map(|config| tls::ConnectionConfig {
                server_identity: identity.clone(),
                config: config.clone(),
            })
        });
        ep
    }
}

impl From<Endpoint> for tap::Endpoint {
    fn from(ep: Endpoint) -> Self {
        // TODO add route labels...
        tap::Endpoint {
            direction: tap::Direction::Out,
            labels: ep.metadata.labels().clone(),
            target: ep.connect.clone(),
        }
    }
}

// === impl Route ===

impl CanClassify for Route {
    type Classify = classify::Request;

    fn classify(&self) -> classify::Request {
        self.route.response_classes().clone().into()
    }
}

// === impl RecognizeUnbound ===

impl<B> router::Recognize<http::Request<B>> for RecognizeUnbound {
    type Target = Unbound;

    fn recognize(&self, req: &http::Request<B>) -> Option<Self::Target> {
<<<<<<< HEAD
        const DEFAULT_PORT: u16 = 80;

        let host_port = req.uri()
            .authority_part()
            .and_then(|a| HostPort::from_authority_with_default_port(a, DEFAULT_PORT).ok())
            .or_else(|| {
                h1::authority_from_host(req)
                    .and_then(|a| HostPort::from_authority_with_default_port(&a, DEFAULT_PORT).ok())
            })
            .or_else(|| {
                req.extensions()
                    .get::<Source>()
                    .and_then(|src| src.orig_dst_if_not_local())
                    .map(HostPort::Addr)
            })?;
        debug!("recognize: unbound={:?}", host_port);

        Some(Unbound(host_port))
    }
}

// === impl Unbound ===

impl CanGetDestination for Unbound {
    fn get_destination(&self) -> Option<&NamePort> {
        match self.0 {
            HostPort::Name(ref name) => Some(name),
            HostPort::Addr(_) => None,
        }
    }
}

impl fmt::Display for Unbound {
    fn fmt(&self, f: &mut fmt::Formatter) -> fmt::Result {
        self.0.fmt(f)
=======
        let addr = super::http_request_addr(req).ok()?;
        let settings = Settings::from_request(req);
        let dst = Destination::new(addr, settings);
        debug!("recognize: dst={:?}", dst);
        Some(dst)
    }
}

// === impl Destination ===

impl Destination {
    pub fn new(addr: Addr, settings: Settings) -> Self {
        Self { addr, settings }
    }
}

impl CanGetDestination for Destination {
    fn get_destination(&self) -> Option<&NameAddr> {
        match self.addr {
            Addr::Name(ref name) => Some(name),
            _ => None,
        }
    }
}

impl fmt::Display for Destination {
    fn fmt(&self, f: &mut fmt::Formatter) -> fmt::Result {
        self.addr.fmt(f)
>>>>>>> 9c23d727
    }
}

// TODO this should only work with Bound destinations
impl profiles::WithRoute for Unbound {
    type Output = Route;

    fn with_route(self, route: profiles::Route) -> Self::Output {
        let dst_name = match self.0 {
            HostPort::Name(n) => Some(n),
            HostPort::Addr(..) => None,
        };
        Route { dst_name, route }
    }
}

pub mod discovery {
    use futures::{Async, Poll};
    use std::net::SocketAddr;

<<<<<<< HEAD
    use super::{Endpoint, Unbound};
    use control::destination::Metadata;
    use proxy::resolve;
    use transport::{connect, tls};
    use {Conditional, HostPort, NamePort};

    #[derive(Clone, Debug)]
    pub struct Resolve<R: resolve::Resolve<NamePort>>(R);
=======
    use super::{Destination, Endpoint};
    use control::destination::Metadata;
    use proxy::resolve;
    use transport::{connect, tls};
    use {Addr, Conditional, NameAddr};

    #[derive(Clone, Debug)]
    pub struct Resolve<R: resolve::Resolve<NameAddr>>(R);
>>>>>>> 9c23d727

    #[derive(Debug)]
    pub enum Resolution<R: resolve::Resolution> {
        Name(NamePort, R),
        Addr(Option<SocketAddr>),
    }

    // === impl Resolve ===

    impl<R> Resolve<R>
    where
<<<<<<< HEAD
        R: resolve::Resolve<NamePort, Endpoint = Metadata>,
=======
        R: resolve::Resolve<NameAddr, Endpoint = Metadata>,
>>>>>>> 9c23d727
    {
        pub fn new(resolve: R) -> Self {
            Resolve(resolve)
        }
    }

    impl<R> resolve::Resolve<Unbound> for Resolve<R>
    where
<<<<<<< HEAD
        R: resolve::Resolve<NamePort, Endpoint = Metadata>,
=======
        R: resolve::Resolve<NameAddr, Endpoint = Metadata>,
>>>>>>> 9c23d727
    {
        type Endpoint = Endpoint;
        type Resolution = Resolution<R::Resolution>;

<<<<<<< HEAD
        fn resolve(&self, dst: &Unbound) -> Self::Resolution {
            match dst {
                Unbound(HostPort::Name(ref name)) =>
                    Resolution::Name(name.clone(), self.0.resolve(&name)),
                Unbound(HostPort::Addr(ref addr)) => Resolution::Addr(Some(*addr)),
=======
        fn resolve(&self, dst: &Destination) -> Self::Resolution {
            match dst.addr {
                Addr::Name(ref name) => Resolution::Name(dst.clone(), self.0.resolve(&name)),
                Addr::Socket(ref addr) => Resolution::Addr(dst.clone(), Some(*addr)),
>>>>>>> 9c23d727
            }
        }
    }

    // === impl Resolution ===

    impl<R> resolve::Resolution for Resolution<R>
    where
        R: resolve::Resolution<Endpoint = Metadata>,
    {
        type Endpoint = Endpoint;
        type Error = R::Error;

        fn poll(&mut self) -> Poll<resolve::Update<Self::Endpoint>, Self::Error> {
            match self {
                Resolution::Name(ref name, ref mut res) => match try_ready!(res.poll()) {
                    resolve::Update::Remove(addr) => {
                        Ok(Async::Ready(resolve::Update::Remove(addr)))
                    }
                    resolve::Update::Add(addr, metadata) => {
                        // If the endpoint does not have TLS, note the reason.
                        // Otherwise, indicate that we don't (yet) have a TLS
                        // config. This value may be changed by a stack layer that
                        // provides TLS configuration.
                        let tls = match metadata.tls_identity() {
                            Conditional::None(reason) => reason.into(),
                            Conditional::Some(_) => tls::ReasonForNoTls::NoConfig,
                        };
                        let ep = Endpoint {
                            dst_name: Some(name.clone()),
                            connect: connect::Target::new(addr, Conditional::None(tls)),
                            metadata,
                        };
                        Ok(Async::Ready(resolve::Update::Add(addr, ep)))
                    }
                },
                Resolution::Addr(ref mut addr) => match addr.take() {
                    Some(addr) => {
                        let tls = tls::ReasonForNoIdentity::NoAuthorityInHttpRequest;
                        let ep = Endpoint {
                            dst_name: None,
                            connect: connect::Target::new(addr, Conditional::None(tls.into())),
                            metadata: Metadata::none(tls),
                        };
                        Ok(Async::Ready(resolve::Update::Add(addr, ep)))
                    }
                    None => Ok(Async::NotReady),
                },
            }
        }
    }
}

pub mod orig_proto_upgrade {
    use http;

    use super::Endpoint;
    use proxy::http::orig_proto;
    use svc;

    #[derive(Debug, Clone)]
    pub struct Layer;

    #[derive(Clone, Debug)]
    pub struct Stack<M>
    where
        M: svc::Stack<Endpoint>,
    {
        inner: M,
    }

    pub fn layer() -> Layer {
        Layer
    }

    impl<M, A, B> svc::Layer<Endpoint, Endpoint, M> for Layer
    where
        M: svc::Stack<Endpoint>,
        M::Value: svc::Service<Request = http::Request<A>, Response = http::Response<B>>,
    {
        type Value = <Stack<M> as svc::Stack<Endpoint>>::Value;
        type Error = <Stack<M> as svc::Stack<Endpoint>>::Error;
        type Stack = Stack<M>;

        fn bind(&self, inner: M) -> Self::Stack {
            Stack { inner }
        }
    }

    // === impl Stack ===

    impl<M, A, B> svc::Stack<Endpoint> for Stack<M>
    where
        M: svc::Stack<Endpoint>,
        M::Value: svc::Service<Request = http::Request<A>, Response = http::Response<B>>,
    {
        type Value = svc::Either<orig_proto::Upgrade<M::Value>, M::Value>;
        type Error = M::Error;

        fn make(&self, endpoint: &Endpoint) -> Result<Self::Value, Self::Error> {
            if endpoint.can_use_orig_proto() {
                self.inner.make(&endpoint).map(|i| svc::Either::A(i.into()))
            } else {
                self.inner.make(&endpoint).map(svc::Either::B)
            }
        }
    }
}<|MERGE_RESOLUTION|>--- conflicted
+++ resolved
@@ -3,66 +3,34 @@
 
 use app::classify;
 use control::destination::{Metadata, ProtocolHint};
-<<<<<<< HEAD
-use proxy::{
-    http::{
-        classify::CanClassify,
-        h1,
-        profiles::{self, CanGetDestination},
-        router,
-        settings
-    },
-    Source,
-=======
 use proxy::http::{
     classify::CanClassify,
-    client,
-    normalize_uri::ShouldNormalizeUri,
     profiles::{self, CanGetDestination},
-    router, Settings,
->>>>>>> 9c23d727
+    router, settings,
 };
 use svc;
 use tap;
 use transport::{connect, tls};
-<<<<<<< HEAD
-use {HostPort, NamePort};
-=======
 use {Addr, NameAddr};
->>>>>>> 9c23d727
 
 #[derive(Clone, Debug)]
 pub struct Endpoint {
-    pub dst_name: Option<NamePort>,
+    pub dst_name: Option<NameAddr>,
     pub connect: connect::Target,
     pub metadata: Metadata,
-<<<<<<< HEAD
-=======
-}
-
-#[derive(Clone, Debug, PartialEq, Eq, Hash)]
-pub struct Destination {
-    pub addr: Addr,
-    pub settings: Settings,
->>>>>>> 9c23d727
 }
 
 #[derive(Clone, Debug)]
 pub struct Route {
-    pub dst_name: Option<NamePort>,
+    pub dst_addr: Addr,
     pub route: profiles::Route,
 }
 
-<<<<<<< HEAD
 #[derive(Copy, Clone, Debug)]
 pub struct RecognizeUnbound;
 
 #[derive(Clone, Debug, PartialEq, Eq, Hash)]
-pub struct Unbound(pub HostPort);
-=======
-#[derive(Clone, Debug, Default)]
-pub struct Recognize;
->>>>>>> 9c23d727
+pub struct Unbound(pub Addr);
 
 // === impl Endpoint ===
 
@@ -129,35 +97,19 @@
     type Target = Unbound;
 
     fn recognize(&self, req: &http::Request<B>) -> Option<Self::Target> {
-<<<<<<< HEAD
-        const DEFAULT_PORT: u16 = 80;
-
-        let host_port = req.uri()
-            .authority_part()
-            .and_then(|a| HostPort::from_authority_with_default_port(a, DEFAULT_PORT).ok())
-            .or_else(|| {
-                h1::authority_from_host(req)
-                    .and_then(|a| HostPort::from_authority_with_default_port(&a, DEFAULT_PORT).ok())
-            })
-            .or_else(|| {
-                req.extensions()
-                    .get::<Source>()
-                    .and_then(|src| src.orig_dst_if_not_local())
-                    .map(HostPort::Addr)
-            })?;
-        debug!("recognize: unbound={:?}", host_port);
-
-        Some(Unbound(host_port))
+        let addr = super::http_request_addr(req).ok().map(Unbound)?;
+        debug!("recognize: dst={:?}", addr);
+        Some(addr)
     }
 }
 
 // === impl Unbound ===
 
 impl CanGetDestination for Unbound {
-    fn get_destination(&self) -> Option<&NamePort> {
+    fn get_destination(&self) -> Option<&NameAddr> {
         match self.0 {
-            HostPort::Name(ref name) => Some(name),
-            HostPort::Addr(_) => None,
+            Addr::Name(ref name) => Some(name),
+            Addr::Socket(_) => None,
         }
     }
 }
@@ -165,36 +117,6 @@
 impl fmt::Display for Unbound {
     fn fmt(&self, f: &mut fmt::Formatter) -> fmt::Result {
         self.0.fmt(f)
-=======
-        let addr = super::http_request_addr(req).ok()?;
-        let settings = Settings::from_request(req);
-        let dst = Destination::new(addr, settings);
-        debug!("recognize: dst={:?}", dst);
-        Some(dst)
-    }
-}
-
-// === impl Destination ===
-
-impl Destination {
-    pub fn new(addr: Addr, settings: Settings) -> Self {
-        Self { addr, settings }
-    }
-}
-
-impl CanGetDestination for Destination {
-    fn get_destination(&self) -> Option<&NameAddr> {
-        match self.addr {
-            Addr::Name(ref name) => Some(name),
-            _ => None,
-        }
-    }
-}
-
-impl fmt::Display for Destination {
-    fn fmt(&self, f: &mut fmt::Formatter) -> fmt::Result {
-        self.addr.fmt(f)
->>>>>>> 9c23d727
     }
 }
 
@@ -203,11 +125,10 @@
     type Output = Route;
 
     fn with_route(self, route: profiles::Route) -> Self::Output {
-        let dst_name = match self.0 {
-            HostPort::Name(n) => Some(n),
-            HostPort::Addr(..) => None,
-        };
-        Route { dst_name, route }
+        Route {
+            dst_addr: self.0,
+            route,
+        }
     }
 }
 
@@ -215,29 +136,18 @@
     use futures::{Async, Poll};
     use std::net::SocketAddr;
 
-<<<<<<< HEAD
     use super::{Endpoint, Unbound};
     use control::destination::Metadata;
     use proxy::resolve;
     use transport::{connect, tls};
-    use {Conditional, HostPort, NamePort};
-
-    #[derive(Clone, Debug)]
-    pub struct Resolve<R: resolve::Resolve<NamePort>>(R);
-=======
-    use super::{Destination, Endpoint};
-    use control::destination::Metadata;
-    use proxy::resolve;
-    use transport::{connect, tls};
     use {Addr, Conditional, NameAddr};
 
     #[derive(Clone, Debug)]
     pub struct Resolve<R: resolve::Resolve<NameAddr>>(R);
->>>>>>> 9c23d727
 
     #[derive(Debug)]
     pub enum Resolution<R: resolve::Resolution> {
-        Name(NamePort, R),
+        Name(NameAddr, R),
         Addr(Option<SocketAddr>),
     }
 
@@ -245,11 +155,7 @@
 
     impl<R> Resolve<R>
     where
-<<<<<<< HEAD
-        R: resolve::Resolve<NamePort, Endpoint = Metadata>,
-=======
         R: resolve::Resolve<NameAddr, Endpoint = Metadata>,
->>>>>>> 9c23d727
     {
         pub fn new(resolve: R) -> Self {
             Resolve(resolve)
@@ -258,27 +164,17 @@
 
     impl<R> resolve::Resolve<Unbound> for Resolve<R>
     where
-<<<<<<< HEAD
-        R: resolve::Resolve<NamePort, Endpoint = Metadata>,
-=======
         R: resolve::Resolve<NameAddr, Endpoint = Metadata>,
->>>>>>> 9c23d727
     {
         type Endpoint = Endpoint;
         type Resolution = Resolution<R::Resolution>;
 
-<<<<<<< HEAD
         fn resolve(&self, dst: &Unbound) -> Self::Resolution {
             match dst {
-                Unbound(HostPort::Name(ref name)) =>
-                    Resolution::Name(name.clone(), self.0.resolve(&name)),
-                Unbound(HostPort::Addr(ref addr)) => Resolution::Addr(Some(*addr)),
-=======
-        fn resolve(&self, dst: &Destination) -> Self::Resolution {
-            match dst.addr {
-                Addr::Name(ref name) => Resolution::Name(dst.clone(), self.0.resolve(&name)),
-                Addr::Socket(ref addr) => Resolution::Addr(dst.clone(), Some(*addr)),
->>>>>>> 9c23d727
+                Unbound(Addr::Name(ref name)) => {
+                    Resolution::Name(name.clone(), self.0.resolve(&name))
+                }
+                Unbound(Addr::Socket(ref addr)) => Resolution::Addr(Some(*addr)),
             }
         }
     }
