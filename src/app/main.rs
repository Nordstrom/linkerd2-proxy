--- conflicted
+++ resolved
@@ -228,13 +228,13 @@
             let stack = connect::Stack::new()
                 .push(control::client::Layer::new())
                 .push(control::resolve::Layer::new(dns_resolver.clone()))
-                .push(reconnect::Layer::new().with_fixed_backoff(config.control_backoff_delay))
-                .push(proxy::timeout::Layer::new(config.control_connect_timeout))
+                .push(reconnect::layer().with_fixed_backoff(config.control_backoff_delay))
+                .push(proxy::timeout::layer(config.control_connect_timeout))
                 .push(svc::watch::layer(tls_client_config.clone()))
                 .push(svc::stack::phantom_data::layer())
                 .push(control::add_origin::Layer::new())
-                .push(buffer::layer("control"))
-                .push(limit::Layer::new(config.destination_concurrency_limit));
+                .push(buffer::layer())
+                .push(limit::layer(config.destination_concurrency_limit));
 
             // Because the control client is buffered, we need to be able to
             // spawn a task on an executor. An executor is only available in the
@@ -253,7 +253,6 @@
             })
         };
 
-<<<<<<< HEAD
         let (resolver_bg_tx, resolver_bg_rx) = futures::sync::oneshot::channel();
 
         // Build the outbound and inbound proxies using the controller client.
@@ -288,30 +287,30 @@
 
                 // Establishes connections to remote peers.
                 let connect = connect::Stack::new()
-                    .push(proxy::timeout::Layer::new(config.outbound_connect_timeout))
+                    .push(proxy::timeout::layer(config.outbound_connect_timeout))
                     .push(transport_metrics.connect("outbound"));
 
                 let client_stack = connect
                     .clone()
-                    .push(client::Layer::new("out"))
+                    .push(client::layer("out"))
                     .push(svc::stack::map_target::layer(|ep: &Endpoint| {
                         client::Config::from(ep.clone())
                     }))
-                    .push(reconnect::Layer::new());
+                    .push(reconnect::layer());
 
                 let endpoint_stack = client_stack
                     .push(svc::stack_per_request::layer())
-                    .push(normalize_uri::Layer::new())
+                    .push(normalize_uri::layer())
                     .push(orig_proto_upgrade::layer())
-                    .push(tap::Layer::new(tap_next_id.clone(), taps.clone()))
+                    .push(tap::layer(tap_next_id.clone(), taps.clone()))
                     .push(metrics::layer::<_, ClassifyResponse>(endpoint_http_metrics))
                     .push(svc::watch::layer(tls_client_config))
-                    .push(buffer::layer("outbound endpoint"));
+                    .push(buffer::layer());
 
                 let dst_route_stack = endpoint_stack
                     .push(resolve::layer(Resolve::new(resolver)))
                     .push(balance::layer())
-                    .push(buffer::layer("outbound dst"))
+                    .push(buffer::layer())
                     .push(profiles::router::layer(
                         ProfilesClient::new(
                             controller,
@@ -322,10 +321,10 @@
                             .push(metrics::layer::<_, ClassifyResponse>(route_http_metrics))
                             .push(insert_classify::layer()),
                     ))
-                    .push(buffer::layer("outbound dst"))
-                    .push(timeout::Layer::new(config.bind_timeout))
-                    .push(limit::Layer::new(MAX_IN_FLIGHT))
-                    .push(router::Layer::new(Recognize::new()));
+                    .push(buffer::layer())
+                    .push(timeout::layer(config.bind_timeout))
+                    .push(limit::layer(MAX_IN_FLIGHT))
+                    .push(router::layer(Recognize::new()));
 
                 let capacity = config.outbound_router_capacity;
                 let max_idle_age = config.outbound_router_max_idle_age;
@@ -361,7 +360,7 @@
 
                 // Establishes connections to the local application.
                 let connect = connect::Stack::new()
-                    .push(proxy::timeout::Layer::new(config.inbound_connect_timeout))
+                    .push(proxy::timeout::layer(config.inbound_connect_timeout))
                     .push(transport_metrics.connect("inbound"));
 
                 // A stack configured by `router::Config`, responsible for building
@@ -376,20 +375,20 @@
                 let default_fwd_addr = config.inbound_forward.map(|a| a.into());
                 let stack = connect
                     .clone()
-                    .push(client::Layer::new("in"))
+                    .push(client::layer("in"))
                     .push(svc::stack::map_target::layer(|ep: &Endpoint| {
                         client::Config::from(ep.clone())
                     }))
-                    .push(reconnect::Layer::new())
+                    .push(reconnect::layer())
                     .push(svc::stack_per_request::layer())
-                    .push(normalize_uri::Layer::new())
-                    .push(tap::Layer::new(tap_next_id, taps))
+                    .push(normalize_uri::layer())
+                    .push(tap::layer(tap_next_id, taps))
                     .push(proxy::http::metrics::layer::<_, ClassifyResponse>(
                         endpoint_http_metrics,
                     ))
-                    .push(buffer::layer("inbound"))
-                    .push(limit::Layer::new(MAX_IN_FLIGHT))
-                    .push(router::Layer::new(inbound::Recognize::new(
+                    .push(buffer::layer())
+                    .push(limit::layer(MAX_IN_FLIGHT))
+                    .push(router::layer(inbound::Recognize::new(
                         default_fwd_addr,
                     )));
 
@@ -407,7 +406,7 @@
                 // `orig-proto` headers. This happens in the source stack so that
                 // the router need not detect whether a request _will be_ downgraded.
                 let source_stack = svc::stack::phantom_data::layer()
-                    .push(inbound::orig_proto_downgrade::Layer::new())
+                    .push(inbound::orig_proto_downgrade::layer())
                     .push(insert_target::layer())
                     .push(timestamp_request_open::layer())
                     .bind(svc::shared::stack(router));
@@ -423,143 +422,6 @@
                     drain_rx.clone(),
                 ).map_err(|e| error!("inbound proxy background task failed: {}", e))
             };
-=======
-        let outbound = {
-            use super::outbound::{discovery::Resolve, orig_proto_upgrade, Endpoint, Recognize};
-            use proxy::{
-                http::{balance, metrics},
-                resolve,
-            };
-
-            let http_metrics = http_metrics.clone();
-
-            // As the outbound proxy accepts connections, we don't do any
-            // special transport-level handling.
-            let accept = transport_metrics.accept("outbound").bind(());
-
-            // Establishes connections to remote peers.
-            let connect = connect::Stack::new()
-                .push(proxy::timeout::layer(config.outbound_connect_timeout))
-                .push(transport_metrics.connect("outbound"));
-
-            let client_stack = connect
-                .clone()
-                .push(client::layer("out"))
-                .push(svc::stack::map_target::layer(|ep: &Endpoint| {
-                    client::Config::from(ep.clone())
-                }))
-                .push(reconnect::layer());
-
-            let endpoint_stack = client_stack
-                .push(svc::stack_per_request::layer())
-                .push(normalize_uri::layer())
-                .push(orig_proto_upgrade::layer())
-                .push(tap::layer(tap_next_id.clone(), taps.clone()))
-                .push(metrics::layer(http_metrics, classify::Classify))
-                .push(svc::watch::layer(tls_client_config));
-
-            let dst_router_stack = endpoint_stack
-                .push(resolve::layer(Resolve::new(resolver)))
-                .push(balance::layer())
-                .push(buffer::layer())
-                .push(timeout::layer(config.bind_timeout))
-                .push(limit::layer(MAX_IN_FLIGHT))
-                .push(router::layer(Recognize::new()));
-
-            let capacity = config.outbound_router_capacity;
-            let max_idle_age = config.outbound_router_max_idle_age;
-            let router = dst_router_stack
-                .make(&router::Config::new("out", capacity, max_idle_age))
-                .expect("outbound router");
-
-            // As HTTP requests are accepted, we add some request extensions
-            // including metadata about the request's origin.
-            let server_stack = svc::stack::phantom_data::layer()
-                .push(insert_target::layer())
-                .push(timestamp_request_open::layer())
-                .bind(svc::shared::stack(router));
-
-            serve(
-                "out",
-                outbound_listener,
-                accept,
-                connect,
-                server_stack.map_err(|_| {}),
-                config.outbound_ports_disable_protocol_detection,
-                get_original_dst.clone(),
-                drain_rx.clone(),
-            )
-        };
-
-        let inbound = {
-            use super::inbound::{self, Endpoint};
-            use proxy::http::metrics;
-
-            // As the inbound proxy accepts connections, we don't do any
-            // special transport-level handling.
-            let accept = transport_metrics.accept("inbound").bind(());
-
-            // Establishes connections to the local application.
-            let connect = connect::Stack::new()
-                .push(proxy::timeout::layer(config.inbound_connect_timeout))
-                .push(transport_metrics.connect("inbound"));
-
-            // A stack configured by `router::Config`, responsible for building
-            // a router made of route stacks configured by `inbound::Endpoint`.
-            //
-            // If there is no `SO_ORIGINAL_DST` for an inbound socket,
-            // `default_fwd_addr` may be used.
-            //
-            // `normalize_uri` and `stack_per_request` are applied on the stack
-            // selectively. For HTTP/2 stacks, for instance, neither service will be
-            // employed.
-            let default_fwd_addr = config.inbound_forward.map(|a| a.into());
-            let stack = connect
-                .clone()
-                .push(client::layer("in"))
-                .push(svc::stack::map_target::layer(|ep: &Endpoint| {
-                    client::Config::from(ep.clone())
-                }))
-                .push(reconnect::layer())
-                .push(svc::stack_per_request::layer())
-                .push(normalize_uri::layer())
-                .push(tap::layer(tap_next_id, taps))
-                .push(metrics::layer(http_metrics, classify::Classify))
-                .push(buffer::layer())
-                .push(limit::layer(MAX_IN_FLIGHT))
-                .push(router::layer(inbound::Recognize::new(default_fwd_addr)));
-
-            // Build a router using the above policy
-            let capacity = config.inbound_router_capacity;
-            let max_idle_age = config.inbound_router_max_idle_age;
-            let router = stack
-                .make(&router::Config::new("in", capacity, max_idle_age))
-                .expect("inbound router");
-
-            // As HTTP requests are accepted, we add some request extensions
-            // including metadata about the request's origin.
-            //
-            // Furthermore, HTTP/2 requests may be downgraded to HTTP/1.1 per
-            // `orig-proto` headers. This happens in the source stack so that
-            // the router need not detect whether a request _will be_ downgraded.
-            let source_stack = svc::stack::phantom_data::layer()
-                .push(inbound::orig_proto_downgrade::layer())
-                .push(insert_target::layer())
-                .push(timestamp_request_open::layer())
-                .bind(svc::shared::stack(router));
-
-            serve(
-                "in",
-                inbound_listener,
-                accept,
-                connect,
-                source_stack.map_err(|_| {}),
-                config.inbound_ports_disable_protocol_detection,
-                get_original_dst.clone(),
-                drain_rx.clone(),
-            )
-        };
->>>>>>> 2cb5b078
 
             inbound.join(outbound).map(|_| {})
         });
