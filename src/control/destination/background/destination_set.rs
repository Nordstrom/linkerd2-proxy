use indexmap::IndexMap;
use std::{
    collections::HashMap,
    fmt,
    iter::IntoIterator,
    net::SocketAddr,
    time::{Instant, Duration},
};

use futures::{Async, Future, Stream,};
use tower_h2::{Body, Data, HttpService};

use api::{
    destination::{
        protocol_hint::Protocol,
        update::Update as PbUpdate2,
        WeightedAddr,
    },
    net::TcpAddress,
};

use control::{
    cache::{Cache, CacheChange, Exists},
    destination::{Metadata, ProtocolHint, Responder, Update},
    remote_stream::Remote,
};
use dns::{self, IpAddrListFuture};
use transport::tls;
<<<<<<< HEAD
use {Conditional, NamePort};
=======
use {Conditional, NameAddr};
>>>>>>> 9c23d727

use super::{ActiveQuery, DestinationServiceQuery, UpdateRx};

/// Holds the state of a single resolution.
pub(super) struct DestinationSet<T: HttpService> {
    pub addrs: Exists<Cache<SocketAddr, Metadata>>,
    pub query: DestinationServiceQuery<T>,
    pub dns_query: Option<IpAddrListFuture>,
    pub responders: Vec<Responder>,
}

// ===== impl DestinationSet =====

impl<T> DestinationSet<T>
where
    T: HttpService,
    T::ResponseBody: Body<Data = Data>,
    T::Error: fmt::Debug,
{
    pub(super) fn reset_dns_query(
        &mut self,
        dns_resolver: &dns::Resolver,
        deadline: Instant,
<<<<<<< HEAD
        authority: &NamePort,
=======
        authority: &NameAddr,
>>>>>>> 9c23d727
    ) {
        trace!(
            "resetting DNS query for {} at {:?}",
            authority.name(),
            deadline
        );
        self.reset_on_next_modification();
        self.dns_query = Some(dns_resolver.resolve_all_ips(deadline, authority.name()));
    }

    // Processes Destination service updates from `request_rx`, returning the new query
    // and an indication of any *change* to whether the service exists as far as the
    // Destination service is concerned, where `Exists::Unknown` is to be interpreted as
    // "no change in existence" instead of "unknown".
    pub(super) fn poll_destination_service(
        &mut self,
<<<<<<< HEAD
        auth: &NamePort,
=======
        auth: &NameAddr,
>>>>>>> 9c23d727
        mut rx: UpdateRx<T>,
        tls_controller_namespace: Option<&str>,
    ) -> (ActiveQuery<T>, Exists<()>) {
        let mut exists = Exists::Unknown;

        loop {
            match rx.poll() {
                Ok(Async::Ready(Some(update))) => match update.update {
                    Some(PbUpdate2::Add(a_set)) => {
                        let set_labels = a_set.metric_labels;
                        let addrs = a_set
                            .addrs
                            .into_iter()
                            .filter_map(|pb|
                                pb_to_addr_meta(pb, &set_labels, tls_controller_namespace));
                        self.add(auth, addrs)
                    },
                    Some(PbUpdate2::Remove(r_set)) => {
                        exists = Exists::Yes(());
                        self.remove(
                            auth,
                            r_set
                                .addrs
                                .iter()
                                .filter_map(|addr| pb_to_sock_addr(addr.clone())),
                        );
                    },
                    Some(PbUpdate2::NoEndpoints(ref no_endpoints)) if no_endpoints.exists => {
                        exists = Exists::Yes(());
                        self.no_endpoints(auth, no_endpoints.exists);
                    },
                    Some(PbUpdate2::NoEndpoints(no_endpoints)) => {
                        debug_assert!(!no_endpoints.exists);
                        exists = Exists::No;
                    },
                    None => (),
                },
                Ok(Async::Ready(None)) => {
                    trace!(
                        "Destination.Get stream ended for {:?}, must reconnect",
                        auth
                    );
                    return (Remote::NeedsReconnect.into(), exists);
                },
                Ok(Async::NotReady) => {
                    return (Remote::ConnectedOrConnecting { rx }.into(), exists);
                },
                Err(err) => {
                    warn!("Destination.Get stream errored for {:?}: {:?}", auth, err);
                    return (Remote::NeedsReconnect.into(), exists);
                },
            };
        }
    }

<<<<<<< HEAD
    pub(super) fn poll_dns(&mut self, dns_resolver: &dns::Resolver, authority: &NamePort) {
=======
    pub(super) fn poll_dns(&mut self, dns_resolver: &dns::Resolver, authority: &NameAddr) {
>>>>>>> 9c23d727
        // Duration to wait before polling DNS again after an error
        // (or a NXDOMAIN response with no TTL).
        const DNS_ERROR_TTL: Duration = Duration::from_secs(5);

        trace!("checking DNS for {:?}", authority);
        while let Some(mut query) = self.dns_query.take() {
            trace!("polling DNS for {:?}", authority);
            let deadline = match query.poll() {
                Ok(Async::NotReady) => {
                    trace!("DNS query not ready {:?}", authority);
                    self.dns_query = Some(query);
                    return;
                },
                Ok(Async::Ready(dns::Response::Exists(ips))) => {
                    trace!(
                        "positive result of DNS query for {:?}: {:?}",
                        authority,
                        ips
                    );
                    self.add(
                        authority,
                        ips.iter().map(|ip| {
                            (
                                SocketAddr::from((ip, authority.port())),
                                Metadata::none(tls::ReasonForNoIdentity::NotProvidedByServiceDiscovery),
                            )
                        }),
                    );

                    // Poll again after the deadline on the DNS response.
                    ips.valid_until()
                },
                Ok(Async::Ready(dns::Response::DoesNotExist { retry_after })) => {
                    trace!(
                        "negative result (NXDOMAIN) of DNS query for {:?}",
                        authority
                    );
                    self.no_endpoints(authority, false);
                    // Poll again after the deadline on the DNS response, if
                    // there is one.
                    retry_after.unwrap_or_else(|| Instant::now() + DNS_ERROR_TTL)
                },
                Err(e) => {
                    // Do nothing so that the most recent non-error response is used until a
                    // non-error response is received
                    trace!("DNS resolution failed for {}: {}", authority.name(), e);

                    // Poll again after the default wait time.
                    Instant::now() + DNS_ERROR_TTL
                },
            };
            self.reset_dns_query(dns_resolver, deadline, &authority)
        }
    }
}

impl<T> DestinationSet<T>
where
    T: HttpService,
    T::ResponseBody: Body<Data = Data>,
{
    /// Returns `true` if the authority that created this query _should_ query
    /// the Destination service, but was unable to due to insufficient capaacity.
    pub(super) fn needs_query_capacity(&self) -> bool {
        self.query.needs_query_capacity()
    }

    pub(super) fn reset_on_next_modification(&mut self) {
        match self.addrs {
            Exists::Yes(ref mut cache) => {
                cache.set_reset_on_next_modification();
            },
            Exists::No | Exists::Unknown => (),
        }
    }

<<<<<<< HEAD
    fn add<A>(&mut self, authority_for_logging: &NamePort, addrs_to_add: A)
=======
    fn add<A>(&mut self, authority_for_logging: &NameAddr, addrs_to_add: A)
>>>>>>> 9c23d727
    where
        A: Iterator<Item = (SocketAddr, Metadata)>,
    {
        let mut cache = match self.addrs.take() {
            Exists::Yes(mut cache) => cache,
            Exists::Unknown | Exists::No => Cache::new(),
        };
        cache.update_union(addrs_to_add, &mut |change| {
            Self::on_change(&mut self.responders, authority_for_logging, change)
        });
        self.addrs = Exists::Yes(cache);
    }

<<<<<<< HEAD
    fn remove<A>(&mut self, authority_for_logging: &NamePort, addrs_to_remove: A)
=======
    fn remove<A>(&mut self, authority_for_logging: &NameAddr, addrs_to_remove: A)
>>>>>>> 9c23d727
    where
        A: Iterator<Item = SocketAddr>,
    {
        let cache = match self.addrs.take() {
            Exists::Yes(mut cache) => {
                cache.remove(addrs_to_remove, &mut |change| {
                    Self::on_change(&mut self.responders, authority_for_logging, change)
                });
                cache
            },
            Exists::Unknown | Exists::No => Cache::new(),
        };
        self.addrs = Exists::Yes(cache);
    }

<<<<<<< HEAD
    fn no_endpoints(&mut self, authority_for_logging: &NamePort, exists: bool) {
=======
    fn no_endpoints(&mut self, authority_for_logging: &NameAddr, exists: bool) {
>>>>>>> 9c23d727
        trace!(
            "no endpoints for {:?} that is known to {}",
            authority_for_logging,
            if exists { "exist" } else { "not exist" }
        );
        match self.addrs.take() {
            Exists::Yes(mut cache) => {
                cache.clear(&mut |change| {
                    Self::on_change(&mut self.responders, authority_for_logging, change)
                });
            },
            Exists::Unknown | Exists::No => (),
        };
        self.addrs = if exists {
            Exists::Yes(Cache::new())
        } else {
            Exists::No
        };
    }

    fn on_change(
        responders: &mut Vec<Responder>,
<<<<<<< HEAD
        authority_for_logging: &NamePort,
=======
        authority_for_logging: &NameAddr,
>>>>>>> 9c23d727
        change: CacheChange<SocketAddr, Metadata>,
    ) {
        let (update_str, update, addr) = match change {
            CacheChange::Insertion { key, value } => {
                ("insert", Update::Add(key, value.clone()), key)
            },
            CacheChange::Removal { key } => ("remove", Update::Remove(key), key),
            CacheChange::Modification { key, new_value } => (
                "change metadata for",
                Update::Add(key, new_value.clone()),
                key,
            ),
        };
        trace!("{} {:?} for {:?}", update_str, addr, authority_for_logging);
        // retain is used to drop any senders that are dead
        responders.retain(|r| {
            let sent = r.update_tx.unbounded_send(update.clone());
            sent.is_ok()
        });
    }
}


/// Construct a new labeled `SocketAddr `from a protobuf `WeightedAddr`.
fn pb_to_addr_meta(
    pb: WeightedAddr,
    set_labels: &HashMap<String, String>,
    tls_controller_namespace: Option<&str>,
) -> Option<(SocketAddr, Metadata)> {
    let addr = pb.addr.and_then(pb_to_sock_addr)?;

    let meta = {
        let mut t = set_labels.iter()
            .chain(pb.metric_labels.iter())
            .collect::<Vec<(&String, &String)>>();
        t.sort_by(|(k0, _), (k1, _)| k0.cmp(k1));

        let mut m = IndexMap::with_capacity(t.len());
        for (k, v) in t.into_iter() {
            m.insert(k.clone(), v.clone());
        }

        m
    };

    let mut tls_identity =
        Conditional::None(tls::ReasonForNoIdentity::NotProvidedByServiceDiscovery);
    if let Some(pb) = pb.tls_identity {
        match tls::Identity::maybe_from_protobuf(tls_controller_namespace, pb) {
            Ok(Some(identity)) => {
                tls_identity = Conditional::Some(identity);
            },
            Ok(None) => (),
            Err(e) => {
                error!("Failed to parse TLS identity: {:?}", e);
                // XXX: Wallpaper over the error and keep going without TLS.
                // TODO: Hard fail here once the TLS infrastructure has been
                // validated.
            },
        }
    };

    let mut proto_hint = ProtocolHint::Unknown;

    if let Some(hint) = pb.protocol_hint {
        if let Some(proto) = hint.protocol {
            match proto {
                Protocol::H2(..) => {
                    proto_hint = ProtocolHint::Http2;
                }
            }
        }
    }

    let meta = Metadata::new(meta, proto_hint, tls_identity);
    Some((addr, meta))
}

fn pb_to_sock_addr(pb: TcpAddress) -> Option<SocketAddr> {
    use api::net::ip_address::Ip;
    use std::net::{Ipv4Addr, Ipv6Addr};
    /*
    current structure is:
    TcpAddress {
        ip: Option<IpAddress {
            ip: Option<enum Ip {
                Ipv4(u32),
                Ipv6(IPv6 {
                    first: u64,
                    last: u64,
                }),
            }>,
        }>,
        port: u32,
    }
    */
    match pb.ip {
        Some(ip) => match ip.ip {
            Some(Ip::Ipv4(octets)) => {
                let ipv4 = Ipv4Addr::from(octets);
                Some(SocketAddr::from((ipv4, pb.port as u16)))
            },
            Some(Ip::Ipv6(v6)) => {
                let octets = [
                    (v6.first >> 56) as u8,
                    (v6.first >> 48) as u8,
                    (v6.first >> 40) as u8,
                    (v6.first >> 32) as u8,
                    (v6.first >> 24) as u8,
                    (v6.first >> 16) as u8,
                    (v6.first >> 8) as u8,
                    v6.first as u8,
                    (v6.last >> 56) as u8,
                    (v6.last >> 48) as u8,
                    (v6.last >> 40) as u8,
                    (v6.last >> 32) as u8,
                    (v6.last >> 24) as u8,
                    (v6.last >> 16) as u8,
                    (v6.last >> 8) as u8,
                    v6.last as u8,
                ];
                let ipv6 = Ipv6Addr::from(octets);
                Some(SocketAddr::from((ipv6, pb.port as u16)))
            },
            None => None,
        },
        None => None,
    }
}<|MERGE_RESOLUTION|>--- conflicted
+++ resolved
@@ -26,11 +26,7 @@
 };
 use dns::{self, IpAddrListFuture};
 use transport::tls;
-<<<<<<< HEAD
-use {Conditional, NamePort};
-=======
 use {Conditional, NameAddr};
->>>>>>> 9c23d727
 
 use super::{ActiveQuery, DestinationServiceQuery, UpdateRx};
 
@@ -54,11 +50,7 @@
         &mut self,
         dns_resolver: &dns::Resolver,
         deadline: Instant,
-<<<<<<< HEAD
-        authority: &NamePort,
-=======
         authority: &NameAddr,
->>>>>>> 9c23d727
     ) {
         trace!(
             "resetting DNS query for {} at {:?}",
@@ -75,11 +67,7 @@
     // "no change in existence" instead of "unknown".
     pub(super) fn poll_destination_service(
         &mut self,
-<<<<<<< HEAD
-        auth: &NamePort,
-=======
         auth: &NameAddr,
->>>>>>> 9c23d727
         mut rx: UpdateRx<T>,
         tls_controller_namespace: Option<&str>,
     ) -> (ActiveQuery<T>, Exists<()>) {
@@ -135,11 +123,7 @@
         }
     }
 
-<<<<<<< HEAD
-    pub(super) fn poll_dns(&mut self, dns_resolver: &dns::Resolver, authority: &NamePort) {
-=======
     pub(super) fn poll_dns(&mut self, dns_resolver: &dns::Resolver, authority: &NameAddr) {
->>>>>>> 9c23d727
         // Duration to wait before polling DNS again after an error
         // (or a NXDOMAIN response with no TTL).
         const DNS_ERROR_TTL: Duration = Duration::from_secs(5);
@@ -216,11 +200,7 @@
         }
     }
 
-<<<<<<< HEAD
-    fn add<A>(&mut self, authority_for_logging: &NamePort, addrs_to_add: A)
-=======
     fn add<A>(&mut self, authority_for_logging: &NameAddr, addrs_to_add: A)
->>>>>>> 9c23d727
     where
         A: Iterator<Item = (SocketAddr, Metadata)>,
     {
@@ -234,11 +214,7 @@
         self.addrs = Exists::Yes(cache);
     }
 
-<<<<<<< HEAD
-    fn remove<A>(&mut self, authority_for_logging: &NamePort, addrs_to_remove: A)
-=======
     fn remove<A>(&mut self, authority_for_logging: &NameAddr, addrs_to_remove: A)
->>>>>>> 9c23d727
     where
         A: Iterator<Item = SocketAddr>,
     {
@@ -254,11 +230,7 @@
         self.addrs = Exists::Yes(cache);
     }
 
-<<<<<<< HEAD
-    fn no_endpoints(&mut self, authority_for_logging: &NamePort, exists: bool) {
-=======
     fn no_endpoints(&mut self, authority_for_logging: &NameAddr, exists: bool) {
->>>>>>> 9c23d727
         trace!(
             "no endpoints for {:?} that is known to {}",
             authority_for_logging,
@@ -281,11 +253,7 @@
 
     fn on_change(
         responders: &mut Vec<Responder>,
-<<<<<<< HEAD
-        authority_for_logging: &NamePort,
-=======
         authority_for_logging: &NameAddr,
->>>>>>> 9c23d727
         change: CacheChange<SocketAddr, Metadata>,
     ) {
         let (update_str, update, addr) = match change {
