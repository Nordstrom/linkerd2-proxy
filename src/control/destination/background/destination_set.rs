use indexmap::IndexMap;
use std::{
    collections::HashMap,
    fmt,
    iter::IntoIterator,
    net::SocketAddr,
    time::{Instant, Duration},
};

use futures::{Async, Future, Stream,};
use tower_h2::{Body, Data, HttpService};

use api::{
    destination::{
        protocol_hint::Protocol,
        update::Update as PbUpdate2,
        WeightedAddr,
    },
    net::TcpAddress,
};

use control::{
    cache::{Cache, CacheChange, Exists},
<<<<<<< HEAD
    destination::{resolve, Metadata, ProtocolHint, Responder},
=======
    destination::{Metadata, ProtocolHint, Responder, Update},
>>>>>>> eebaddcf
    remote_stream::Remote,
};
use dns::{self, IpAddrListFuture};
use transport::{tls, DnsNameAndPort};
use Conditional;

use super::{ActiveQuery, DestinationServiceQuery, UpdateRx};

/// Holds the state of a single resolution.
pub(super) struct DestinationSet<T: HttpService> {
    pub addrs: Exists<Cache<SocketAddr, Metadata>>,
    pub query: DestinationServiceQuery<T>,
    pub dns_query: Option<IpAddrListFuture>,
    pub responders: Vec<Responder>,
}

// ===== impl DestinationSet =====

impl<T> DestinationSet<T>
where
    T: HttpService,
    T::ResponseBody: Body<Data = Data>,
    T::Error: fmt::Debug,
{
    pub(super) fn reset_dns_query(
        &mut self,
        dns_resolver: &dns::Resolver,
        deadline: Instant,
        authority: &DnsNameAndPort,
    ) {
        trace!(
            "resetting DNS query for {} at {:?}",
            authority.host,
            deadline
        );
        self.reset_on_next_modification();
        self.dns_query = Some(dns_resolver.resolve_all_ips(deadline, &authority.host));
    }

    // Processes Destination service updates from `request_rx`, returning the new query
    // and an indication of any *change* to whether the service exists as far as the
    // Destination service is concerned, where `Exists::Unknown` is to be interpreted as
    // "no change in existence" instead of "unknown".
    pub(super) fn poll_destination_service(
        &mut self,
        auth: &DnsNameAndPort,
        mut rx: UpdateRx<T>,
        tls_controller_namespace: Option<&str>,
    ) -> (ActiveQuery<T>, Exists<()>) {
        let mut exists = Exists::Unknown;

        loop {
            match rx.poll() {
                Ok(Async::Ready(Some(update))) => match update.update {
                    Some(PbUpdate2::Add(a_set)) => {
                        let set_labels = a_set.metric_labels;
                        let addrs = a_set
                            .addrs
                            .into_iter()
                            .filter_map(|pb|
                                pb_to_addr_meta(pb, &set_labels, tls_controller_namespace));
                        self.add(auth, addrs)
                    },
                    Some(PbUpdate2::Remove(r_set)) => {
                        exists = Exists::Yes(());
                        self.remove(
                            auth,
                            r_set
                                .addrs
                                .iter()
                                .filter_map(|addr| pb_to_sock_addr(addr.clone())),
                        );
                    },
                    Some(PbUpdate2::NoEndpoints(ref no_endpoints)) if no_endpoints.exists => {
                        exists = Exists::Yes(());
                        self.no_endpoints(auth, no_endpoints.exists);
                    },
                    Some(PbUpdate2::NoEndpoints(no_endpoints)) => {
                        debug_assert!(!no_endpoints.exists);
                        exists = Exists::No;
                    },
                    None => (),
                },
                Ok(Async::Ready(None)) => {
                    trace!(
                        "Destination.Get stream ended for {:?}, must reconnect",
                        auth
                    );
                    return (Remote::NeedsReconnect.into(), exists);
                },
                Ok(Async::NotReady) => {
                    return (Remote::ConnectedOrConnecting { rx }.into(), exists);
                },
                Err(err) => {
                    warn!("Destination.Get stream errored for {:?}: {:?}", auth, err);
                    return (Remote::NeedsReconnect.into(), exists);
                },
            };
        }
    }

    pub(super) fn poll_dns(&mut self, dns_resolver: &dns::Resolver, authority: &DnsNameAndPort) {
        // Duration to wait before polling DNS again after an error
        // (or a NXDOMAIN response with no TTL).
        const DNS_ERROR_TTL: Duration = Duration::from_secs(5);

        trace!("checking DNS for {:?}", authority);
        while let Some(mut query) = self.dns_query.take() {
            trace!("polling DNS for {:?}", authority);
            let deadline = match query.poll() {
                Ok(Async::NotReady) => {
                    trace!("DNS query not ready {:?}", authority);
                    self.dns_query = Some(query);
                    return;
                },
                Ok(Async::Ready(dns::Response::Exists(ips))) => {
                    trace!(
                        "positive result of DNS query for {:?}: {:?}",
                        authority,
                        ips
                    );
                    self.add(
                        authority,
                        ips.iter().map(|ip| {
                            (
                                SocketAddr::from((ip, authority.port)),
                                Metadata::none(tls::ReasonForNoIdentity::NotProvidedByServiceDiscovery),
                            )
                        }),
                    );

                    // Poll again after the deadline on the DNS response.
                    ips.valid_until()
                },
                Ok(Async::Ready(dns::Response::DoesNotExist { retry_after })) => {
                    trace!(
                        "negative result (NXDOMAIN) of DNS query for {:?}",
                        authority
                    );
                    self.no_endpoints(authority, false);
                    // Poll again after the deadline on the DNS response, if
                    // there is one.
                    retry_after.unwrap_or_else(|| Instant::now() + DNS_ERROR_TTL)
                },
                Err(e) => {
                    // Do nothing so that the most recent non-error response is used until a
                    // non-error response is received
                    trace!("DNS resolution failed for {}: {}", &authority.host, e);

                    // Poll again after the default wait time.
                    Instant::now() + DNS_ERROR_TTL
                },
            };
            self.reset_dns_query(dns_resolver, deadline, &authority)
        }
    }
}

impl<T> DestinationSet<T>
where
    T: HttpService,
    T::ResponseBody: Body<Data = Data>,
{
    /// Returns `true` if the authority that created this query _should_ query
    /// the Destination service, but was unable to due to insufficient capaacity.
    pub(super) fn needs_query_capacity(&self) -> bool {
        self.query.needs_query_capacity()
    }

    pub(super) fn reset_on_next_modification(&mut self) {
        match self.addrs {
            Exists::Yes(ref mut cache) => {
                cache.set_reset_on_next_modification();
            },
            Exists::No | Exists::Unknown => (),
        }
    }

    fn add<A>(&mut self, authority_for_logging: &DnsNameAndPort, addrs_to_add: A)
    where
        A: Iterator<Item = (SocketAddr, Metadata)>,
    {
        let mut cache = match self.addrs.take() {
            Exists::Yes(mut cache) => cache,
            Exists::Unknown | Exists::No => Cache::new(),
        };
        cache.update_union(addrs_to_add, &mut |change| {
            Self::on_change(&mut self.responders, authority_for_logging, change)
        });
        self.addrs = Exists::Yes(cache);
    }

    fn remove<A>(&mut self, authority_for_logging: &DnsNameAndPort, addrs_to_remove: A)
    where
        A: Iterator<Item = SocketAddr>,
    {
        let cache = match self.addrs.take() {
            Exists::Yes(mut cache) => {
                cache.remove(addrs_to_remove, &mut |change| {
                    Self::on_change(&mut self.responders, authority_for_logging, change)
                });
                cache
            },
            Exists::Unknown | Exists::No => Cache::new(),
        };
        self.addrs = Exists::Yes(cache);
    }

    fn no_endpoints(&mut self, authority_for_logging: &DnsNameAndPort, exists: bool) {
        trace!(
            "no endpoints for {:?} that is known to {}",
            authority_for_logging,
            if exists { "exist" } else { "not exist" }
        );
        match self.addrs.take() {
            Exists::Yes(mut cache) => {
                cache.clear(&mut |change| {
                    Self::on_change(&mut self.responders, authority_for_logging, change)
                });
            },
            Exists::Unknown | Exists::No => (),
        };
        self.addrs = if exists {
            Exists::Yes(Cache::new())
        } else {
            Exists::No
        };
    }

    fn on_change(
        responders: &mut Vec<Responder>,
        authority_for_logging: &DnsNameAndPort,
        change: CacheChange<SocketAddr, Metadata>,
    ) {
        let (update_str, update, addr) = match change {
            CacheChange::Insertion { key, value } => {
                ("insert", resolve::Change::Insert(key, value.clone()), key)
            },
            CacheChange::Removal { key } => ("remove", resolve::Change::Remove(key), key),
            CacheChange::Modification { key, new_value } => (
                "change metadata for",
                resolve::Change::Insert(key, new_value.clone()),
                key,
            ),
        };
        trace!("{} {:?} for {:?}", update_str, addr, authority_for_logging);
        // retain is used to drop any senders that are dead
        responders.retain(|r| {
            let u = match update {
                resolve::Change::Insert(ref k, ref s) => resolve::Change::Insert(k.clone(), s.clone()),
                resolve::Change::Remove(ref k) => resolve::Change::Remove(k.clone()),
            };
            let sent = r.update_tx.unbounded_send(u);
            sent.is_ok()
        });
    }
}


/// Construct a new labeled `SocketAddr `from a protobuf `WeightedAddr`.
fn pb_to_addr_meta(
    pb: WeightedAddr,
    set_labels: &HashMap<String, String>,
    tls_controller_namespace: Option<&str>,
) -> Option<(SocketAddr, Metadata)> {
    let addr = pb.addr.and_then(pb_to_sock_addr)?;

    let meta = {
        let mut t = set_labels.iter()
            .chain(pb.metric_labels.iter())
            .collect::<Vec<(&String, &String)>>();
        t.sort_by(|(k0, _), (k1, _)| k0.cmp(k1));

        let mut m = IndexMap::with_capacity(t.len());
        for (k, v) in t.into_iter() {
            m.insert(k.clone(), v.clone());
        }

        m
    };

    let mut tls_identity =
        Conditional::None(tls::ReasonForNoIdentity::NotProvidedByServiceDiscovery);
    if let Some(pb) = pb.tls_identity {
        match tls::Identity::maybe_from_protobuf(tls_controller_namespace, pb) {
            Ok(Some(identity)) => {
                tls_identity = Conditional::Some(identity);
            },
            Ok(None) => (),
            Err(e) => {
                error!("Failed to parse TLS identity: {:?}", e);
                // XXX: Wallpaper over the error and keep going without TLS.
                // TODO: Hard fail here once the TLS infrastructure has been
                // validated.
            },
        }
    };

    let mut proto_hint = ProtocolHint::Unknown;

    if let Some(hint) = pb.protocol_hint {
        if let Some(proto) = hint.protocol {
            match proto {
                Protocol::H2(..) => {
                    proto_hint = ProtocolHint::Http2;
                }
            }
        }
    }

    let meta = Metadata::new(meta, proto_hint, tls_identity);
    Some((addr, meta))
}

fn pb_to_sock_addr(pb: TcpAddress) -> Option<SocketAddr> {
    use api::net::ip_address::Ip;
    use std::net::{Ipv4Addr, Ipv6Addr};
    /*
    current structure is:
    TcpAddress {
        ip: Option<IpAddress {
            ip: Option<enum Ip {
                Ipv4(u32),
                Ipv6(IPv6 {
                    first: u64,
                    last: u64,
                }),
            }>,
        }>,
        port: u32,
    }
    */
    match pb.ip {
        Some(ip) => match ip.ip {
            Some(Ip::Ipv4(octets)) => {
                let ipv4 = Ipv4Addr::from(octets);
                Some(SocketAddr::from((ipv4, pb.port as u16)))
            },
            Some(Ip::Ipv6(v6)) => {
                let octets = [
                    (v6.first >> 56) as u8,
                    (v6.first >> 48) as u8,
                    (v6.first >> 40) as u8,
                    (v6.first >> 32) as u8,
                    (v6.first >> 24) as u8,
                    (v6.first >> 16) as u8,
                    (v6.first >> 8) as u8,
                    v6.first as u8,
                    (v6.last >> 56) as u8,
                    (v6.last >> 48) as u8,
                    (v6.last >> 40) as u8,
                    (v6.last >> 32) as u8,
                    (v6.last >> 24) as u8,
                    (v6.last >> 16) as u8,
                    (v6.last >> 8) as u8,
                    v6.last as u8,
                ];
                let ipv6 = Ipv6Addr::from(octets);
                Some(SocketAddr::from((ipv6, pb.port as u16)))
            },
            None => None,
        },
        None => None,
    }
}<|MERGE_RESOLUTION|>--- conflicted
+++ resolved
@@ -21,11 +21,7 @@
 
 use control::{
     cache::{Cache, CacheChange, Exists},
-<<<<<<< HEAD
-    destination::{resolve, Metadata, ProtocolHint, Responder},
-=======
     destination::{Metadata, ProtocolHint, Responder, Update},
->>>>>>> eebaddcf
     remote_stream::Remote,
 };
 use dns::{self, IpAddrListFuture};
@@ -262,23 +258,19 @@
     ) {
         let (update_str, update, addr) = match change {
             CacheChange::Insertion { key, value } => {
-                ("insert", resolve::Change::Insert(key, value.clone()), key)
-            },
-            CacheChange::Removal { key } => ("remove", resolve::Change::Remove(key), key),
+                ("insert", Update::Add(key, value.clone()), key)
+            },
+            CacheChange::Removal { key } => ("remove", Update::Remove(key), key),
             CacheChange::Modification { key, new_value } => (
                 "change metadata for",
-                resolve::Change::Insert(key, new_value.clone()),
+                Update::Add(key, new_value.clone()),
                 key,
             ),
         };
         trace!("{} {:?} for {:?}", update_str, addr, authority_for_logging);
         // retain is used to drop any senders that are dead
         responders.retain(|r| {
-            let u = match update {
-                resolve::Change::Insert(ref k, ref s) => resolve::Change::Insert(k.clone(), s.clone()),
-                resolve::Change::Remove(ref k) => resolve::Change::Remove(k.clone()),
-            };
-            let sent = r.update_tx.unbounded_send(u);
+            let sent = r.update_tx.unbounded_send(update.clone());
             sent.is_ok()
         });
     }
